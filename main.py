--- conflicted
+++ resolved
@@ -52,8 +52,6 @@
     return probe_train_ds, probe_val_ds
 
 
-<<<<<<< HEAD
-=======
 def load_expert_data(device):
     data_path = "/scratch/DL24FA"
 
@@ -76,14 +74,13 @@
     return probe_train_expert_ds, probe_val_expert_ds
 
 
->>>>>>> eb37299c
 def load_model():
     """Load or initialize the model."""
     # TODO: Replace MockModel with your trained model
     device = torch.device("cuda" if torch.cuda.is_available() else "cpu")
     model = JEPAModel(latent_dim=256, use_momentum=False, momentum=0.99).to(device)
     model.load_state_dict(torch.load("model_weights.pth"))
-    model.eval()  # Important for evaluation
+
     return model
 
 
@@ -104,29 +101,15 @@
         print(f"{probe_attr} loss: {loss}")
 
 
-def location_losses(pred: torch.Tensor, target: torch.Tensor) -> torch.Tensor:
-    print("Pred shape:", pred.shape)
-    print("Target shape:", target.shape)
-    assert pred.shape == target.shape
-    mse = (pred - target).pow(2).mean(dim=0)
-    return mse
-
-
 if __name__ == "__main__":
     device = get_device()
-    model = load_model()
+    model = load_model().to(device)
 
     total_params = sum(p.numel() for p in model.parameters() if p.requires_grad)
     print(f"Total Trainable Parameters: {total_params:,}")
 
     probe_train_ds, probe_val_ds = load_data(device)
-<<<<<<< HEAD
-    model = load_model()
-    model = model.to(device)
-    evaluate_model(device, model, probe_train_ds, probe_val_ds)
-=======
     evaluate_model(device, model, probe_train_ds, probe_val_ds)
 
     probe_train_expert_ds, probe_val_expert_ds = load_expert_data(device)
-    evaluate_model(device, model, probe_train_expert_ds, probe_val_expert_ds)
->>>>>>> eb37299c
+    evaluate_model(device, model, probe_train_expert_ds, probe_val_expert_ds)